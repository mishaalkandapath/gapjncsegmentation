--- conflicted
+++ resolved
@@ -90,13 +90,8 @@
         if len(mask_labels) == 1:
             mask[:] = 0
         else:
-<<<<<<< HEAD
-            mask[mask != 1] = 0
-            mask[mask == 1] = 1
-=======
             mask[mask == 0] = 0
             mask[mask != 0] = 1
->>>>>>> 23f28d31
         ont_hot_mask = mask
         # ont_hot_mask = F.one_hot(mask.long(), num_classes=2).squeeze().permute(2, 0, 1).float()
 
@@ -218,20 +213,30 @@
         x: (16, 1, 512, 512)
         """
         x, skip1_out = self.down_conv1(x) # x: (16, 64, 256, 256), skip1_out: (16, 64, 512, 512) (batch_size, channels, height, width)
+        print("Step 1 shape {} and skipout {}".format(x.shape, skip1_out.shape))
         x, skip2_out = self.down_conv2(x) # x: (16, 128, 128, 128), skip2_out: (16, 128, 256, 256)
+        print("Step 2 shape {} and skipout {}".format(x.shape, skip2_out.shape))
         x, skip3_out = self.down_conv3(x) # x: (16, 256, 64, 64), skip3_out: (16, 256, 128, 128)
+        print("Step 3 shape {} and skipout {}".format(x.shape, skip3_out.shape))
         x, skip4_out = self.down_conv4(x) # x: (16, 512, 32, 32), skip4_out: (16, 512, 64, 64)
+        print("Step 4 shape {} and skipout {}".format(x.shape, skip4_out.shape))
         x = self.double_conv(x) # x: (16, 1024, 32, 32)
-
+        print("Step 5 shape {}".format(x.shape))
+    
         x_ = self.flat1(x.view(x.shape[0], -1)) # flattent and pass into 
         x_ = self.flat2(x_)
         x_ = self.flat3(x_)
 
         x = self.up_conv4(x, skip4_out) # x: (16, 512, 64, 64)
+        print("Step 6 shape {}".format(x.shape))
         x = self.up_conv3(x, skip3_out) # x: (16, 256, 128, 128)
+        print("Step 7 shape {}".format(x.shape))
         x = self.up_conv2(x, skip2_out) # x: (16, 128, 256, 256)
+        print("Step 8 shape {}".format(x.shape))
         x = self.up_conv1(x, skip1_out) # x: (16, 64, 512, 512)
+        print("Step 9 shape {}".format(x.shape))
         x = self.conv_last(x) # x: (16, 1, 512, 512)
+        print("Step 10 shape {}".format(x.shape))
         return x, x_
     
 class FocalLoss(nn.Module):
