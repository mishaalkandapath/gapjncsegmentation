--- conflicted
+++ resolved
@@ -17,6 +17,7 @@
 # from sklearn.metrics import mean_squared_error
 from torch.utils.data import DataLoader
 import torchvision.transforms as transforms
+from collections import OrderedDict
 
 # import segmentation_models_pytorch.utils.metrics
 
@@ -84,11 +85,6 @@
         # _transform.append(transforms.Resize(interpolation=transforms.InterpolationMode.NEAREST_EXACT,size=(img_size, img_size)))  
 
         mask = transforms.Compose(_transform)(mask)
-<<<<<<< HEAD
-        mask_labels, counts = np.unique(mask, return_counts=True)
-        # num_one = mask_labels[np.argmin(counts)]
-=======
->>>>>>> 774ad72a
         if len(mask_labels) == 1:
             mask[:] = 0
         else:
@@ -199,6 +195,8 @@
         self.down_conv2 = DownBlock(64, 128) # 64 input channels --> 128 output channels
         self.down_conv3 = DownBlock(128, 256) # 128 input channels --> 256 output channels
         self.down_conv4 = DownBlock(256, 512) # 256 input channels --> 512 output channels
+        self.down_conv5 = DownBlock(1024, 1024)
+        self.down_conv6 = DownBlock(1024, 1024)
         # Bottleneck
         self.double_conv = DoubleConv(512, 1024)
         # Upsampling Path
@@ -209,35 +207,46 @@
         # Final Convolution
         self.conv_last = nn.Conv2d(64, 1, kernel_size=1) 
 
+        self.flats = nn.Sequential(OrderedDict([
+            ('flat1', nn.Linear(4096, 1024)),
+            ('relu1', nn.ReLU()),
+            ('flat2', nn.Linear(1024, 64)),
+            ('relu2', nn.ReLU()),
+            ('flat3', nn.Linear(64, 1))
+        ]))
+
+        self.once = True
+
     def forward(self, x):
         """Forward pass of the UNet model
         x: (16, 1, 512, 512)
         """
         x, skip1_out = self.down_conv1(x) # x: (16, 64, 256, 256), skip1_out: (16, 64, 512, 512) (batch_size, channels, height, width)
-        print("Step 1 shape {} and skipout {}".format(x.shape, skip1_out.shape))
+        if self.once: print("Step 1 shape {} and skipout {}".format(x.shape, skip1_out.shape))
         x, skip2_out = self.down_conv2(x) # x: (16, 128, 128, 128), skip2_out: (16, 128, 256, 256)
-        print("Step 2 shape {} and skipout {}".format(x.shape, skip2_out.shape))
+        if self.once:print("Step 2 shape {} and skipout {}".format(x.shape, skip2_out.shape))
         x, skip3_out = self.down_conv3(x) # x: (16, 256, 64, 64), skip3_out: (16, 256, 128, 128)
-        print("Step 3 shape {} and skipout {}".format(x.shape, skip3_out.shape))
+        if self.once:print("Step 3 shape {} and skipout {}".format(x.shape, skip3_out.shape))
         x, skip4_out = self.down_conv4(x) # x: (16, 512, 32, 32), skip4_out: (16, 512, 64, 64)
-        print("Step 4 shape {} and skipout {}".format(x.shape, skip4_out.shape))
+        if self.once:print("Step 4 shape {} and skipout {}".format(x.shape, skip4_out.shape))
         x = self.double_conv(x) # x: (16, 1024, 32, 32)
-        print("Step 5 shape {}".format(x.shape))
-    
-        x_ = self.flat1(x.view(x.shape[0], -1)) # flattent and pass into 
-        x_ = self.flat2(x_)
-        x_ = self.flat3(x_)
+        if self.once:print("Step 5 shape {}".format(x.shape))
+    
+        x_, _ = self.down_conv5(x)
+        x_, _ = self.down_conv6(x_)
+        x_ = self.flats(x_.view(x_.shape[0], -1)) # flattent and pass into 
 
         x = self.up_conv4(x, skip4_out) # x: (16, 512, 64, 64)
-        print("Step 6 shape {}".format(x.shape))
+        if self.once:print("Step 6 shape {}".format(x.shape))
         x = self.up_conv3(x, skip3_out) # x: (16, 256, 128, 128)
-        print("Step 7 shape {}".format(x.shape))
+        if self.once:print("Step 7 shape {}".format(x.shape))
         x = self.up_conv2(x, skip2_out) # x: (16, 128, 256, 256)
-        print("Step 8 shape {}".format(x.shape))
+        if self.once:print("Step 8 shape {}".format(x.shape))
         x = self.up_conv1(x, skip1_out) # x: (16, 64, 512, 512)
-        print("Step 9 shape {}".format(x.shape))
+        if self.once:print("Step 9 shape {}".format(x.shape))
         x = self.conv_last(x) # x: (16, 1, 512, 512)
-        print("Step 10 shape {}".format(x.shape))
+        if self.once:print("Step 10 shape {}".format(x.shape))
+        if self.once: self.once = False
         return x, x_
     
 class FocalLoss(nn.Module):
@@ -252,7 +261,7 @@
         bce_loss = F.binary_cross_entropy_with_logits(inputs, targets, reduction="none")
         pt = torch.exp(-bce_loss)
         targets = targets.to(torch.int64)
-        loss = self.alpha[targets.view(-1, 512*512)].view(-1, 512, 512) * pt ** self.gamma * bce_loss
+        loss = self.alpha[targets.view(targets.shape[0], -1)].view(targets.shape[0], -1) * pt ** self.gamma * bce_loss
         if loss_mask: loss = loss * loss_mask
         return loss.mean() 
 
