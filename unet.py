# import packages
import os
import cv2
import numpy as np;
import random, tqdm
import matplotlib.pyplot as plt
import torch 
import torch.nn as nn
import torch.nn.functional as F
import torchvision.transforms.functional as TF
# import segmentation_models_pytorch as smp
# import albumentations as album
import joblib
import torchvision.ops.focal_loss as focal
from torchvision.transforms import v2

from typing import Tuple, List
# from sklearn.model_selection import train_test_split
# from sklearn.linear_model import LinearRegression
# from sklearn.metrics import mean_squared_error
from torch.utils.data import DataLoader
from utilities import *
# import segmentation_models_pytorch.utils.metrics
import wandb
import random
import torch
import time
from tqdm import tqdm
import signal
import sys

model_folder = r"/home/mishaalk/scratch/gapjunc/models/"
sample_preds_folder = r"/home/mishaalk/scratch/gapjunc/results/"
table, class_labels = None, None #wandb stuff
<<<<<<< HEAD
                
def make_dataset_new(aug=False, neuron_mask=False):
    x_new_dir = r"E:\\Mishaal\\sem_dauer_2\\jnc_only_dataset\\imgs"
    y_new_dir = r"E:\\Mishaal\\sem_dauer_2\\jnc_only_dataset\\gts"
=======
>>>>>>> a2a6bc43

DATASETS = {
    "new": (r"/home/mishaalk/scratch/gapjunc/train_datasets/jnc_only_dataset/imgs", r"/home/mishaalk/scratch/gapjunc/train_datasets/jnc_only_dataset/gts"), 
    "erased": (r"/home/mishaalk/scratch/gapjunc/train_datasets/erased_neurons/imgs", r"/home/mishaalk/scratch/gapjunc/train_datasets/erased_neurons/gts"), 
    "tiny": (r"/home/mishaalk/scratch/gapjunc/train_datasets/tiny_jnc_only/imgs", r"/home/mishaalk/scratch/gapjunc/train_datasets/tiny_jnc_only/gts")
}
                
def make_dataset_new(x_new_dir, y_new_dir, aug=False):
    height, width = cv2.imread(os.path.join(x_new_dir, os.listdir(x_new_dir)[0])).shape[:2]

    # Get train and val dataset instances
    augmentation = v2.Compose([
        v2.RandomHorizontalFlip(p=0.5),
        v2.RandomVerticalFlip(p=0.5),
        v2.RandomApply([v2.RandomRotation(degrees=(0, 180))], p=0.4)
    ])

    dataset = CaImagesDataset(
        x_new_dir, y_new_dir, 
        preprocessing=None,
        image_dim = (width, height), augmentation=augmentation if aug else None,
        mask_neurons= "E:\\Mishaal\\GapJunction\\seg_export" if neuron_mask else None
    )

    train, valid = torch.utils.data.random_split(dataset, [len(dataset)-200, 200])
    return train, valid

def make_dataset_old(aug=False):

    x_train_dir=r"E:\\Mishaal\\GapJunction\\small_data\\original\\train"
    y_train_dir=r"E:\\Mishaal\\GapJunction\\small_data\\ground_truth\\train"

    x_valid_dir=r"E:\\Mishaal\\GapJunction\\small_data\\original\\valid"
    y_valid_dir=r"E:\\Mishaal\\GapJunction\\small_data\\ground_truth\\valid"

    x_test_dir=r"E:\\Mishaal\\GapJunction\\small_data\\original\\test"
    y_test_dir=r"E:\\Mishaal\\GapJunction\\small_data\\ground_truth\\test"

    # Get train and val dataset instances
    augmentation = v2.Compose([
        v2.RandomHorizontalFlip(p=0.5),
        v2.RandomVerticalFlip(p=0.5),
        v2.RandomApply([v2.RandomRotation(degrees=(0, 180))], p=0.4)
    ])

    height, width = cv2.imread(os.path.join(x_train_dir, os.listdir(x_train_dir)[0])).shape[:2]

    train_dataset = CaImagesDataset(
        x_train_dir, y_train_dir, 
        preprocessing=None,
        image_dim = (width, height), augmentation=augmentation if aug else None
    )

    valid_dataset = CaImagesDataset(
        x_valid_dir, y_valid_dir, 
        augmentation=None,
        preprocessing=None,
        image_dim = (width, height)
    )

    return train_dataset, valid_dataset

def train_loop(model, train_loader, criterion, optimizer, valid_loader=None, epochs=30, decay=None):
    global table, class_labels, model_folder, DEVICE
    
    print(f"Using device: {DEVICE}")
    model_name = "model5"
    def sigint_handler(sig, frame):
        if table is not None:
            print("logging to WANDB")
            wandb.log({"Table" : table})
            joblib.dump(model, os.path.join(model_folder, f"{model_name}.pk1"))
            wandb.finish()
        sys.exit(0)

    signal.signal(signal.SIGINT, sigint_handler)

    pbar = tqdm(range(epochs))

    for epoch in range(epochs):
        for i, data in enumerate(train_loader):
<<<<<<< HEAD
            print("Progress: {:.2%}".format(i/len(train_loader)))
            inputs, labels, neuron_mask = data # (inputs: [batch_size, 1, 512, 512], labels: [batch_size, 1, 512, 512])
=======
            pbar.set_description("Progress: {:.2%}".format(i/len(train_loader)))
            inputs, labels = data # (inputs: [batch_size, 1, 512, 512], labels: [batch_size, 1, 512, 512])
>>>>>>> a2a6bc43
            inputs, labels = inputs.to(DEVICE), labels.to(DEVICE)
            if neuron_mask: neuron_mask = neuron_mask.to(DEVICE)
            pred = model(inputs)
            loss = criterion(pred, labels)
            if neuron_mask: loss = loss * neuron_mask # mask the loss
            loss.backward() # calculate gradients (backpropagation)
            optimizer.step() # update model weights (values for kernels)
            pbar.set_postfix(step = f"Step: {i}", loss = f"Loss: {loss}")
            loss_list.append(loss)
            wandb.log({"loss": loss})
        
        epoch_non_empty = False

        for i, data in enumerate(valid_loader):
            valid_inputs, valid_labels, valid_neuron_mask = data
            valid_inputs, valid_labels = valid_inputs.to(DEVICE), valid_labels.to(DEVICE)
            if valid_neuron_mask: valid_neuron_mask.to(DEVICE)
            valid_pred = model(valid_inputs)
            valid_loss = criterion(valid_pred, valid_labels)
            if valid_neuron_mask: loss *= valid_neuron_mask
            mask_img = wandb.Image(valid_inputs[0].squeeze(0).cpu().numpy(), 
                                    masks = {
                                        "predictions" : {
                            "mask_data" : (torch.round(nn.Sigmoid()(valid_pred[0].squeeze(0))) * 255).cpu().detach().numpy(),
                            "class_labels" : class_labels
                        },
                        "ground_truth" : {
                            "mask_data" : (valid_labels[0].squeeze(0) * 255).cpu().numpy(),
                            "class_labels" : class_labels
                        }}
            )
            table.add_data(f"Epoch {epoch} Step {i}", mask_img)
            wandb.log({"valid_loss": valid_loss})
            uniques = np.unique(torch.round(nn.Sigmoid()(valid_pred[0].squeeze(0))).detach().cpu().numpy())
            if len(uniques) == 2:
                if not epoch_non_empty:
                    epoch_non_empty = True
                    print("UNIQUE OUTPUTS!")
            else:
                epoch_non_empty = False
        if decay is not None: decay.step(valid_loss)
        if epoch % 5 == 0 and table is not None:
                print("logging to WANDB")
                wandb.log({"Table" : table})
                joblib.dump(model, os.path.join(model_folder, f"{model_name}.pk1"))

        print(f"Epoch: {epoch} | Loss: {loss} | Valid Loss: {valid_loss}")
        print(f"Time elapsed: {time.time() - start} seconds")
        temp_name = model_name+"_epoch"+str(epoch)
        joblib.dump(model, os.path.join(model_folder, f"{temp_name}.pk1"))
    print(f"Total time: {time.time() - start} seconds")
    wandb.log({"Table" : table})
    joblib.dump(model, os.path.join(model_folder, f"{model_name}.pk1"))
    wandb.finish()
    try:
        joblib.dump(loss_list, os.path.join(model_folder, "loss_list_1.pkl"))
    except:
        print("Failed to save loss list")

def inference_save(model, train_dataset, valid_dataset):
    global DEVICE, model_folder, sample_preds_folder

    sample_train_folder = sample_preds_folder+"\\\\train_res"
    model = joblib.load(os.path.join(model_folder, "model5_epoch5.pk1"))
    model = model.to(DEVICE)
    model.eval()
    for i in tqdm(range(len(train_dataset))):
        image, gt_mask = train_dataset[i] # image and ground truth from test dataset
        # print(image.shape, gt_mask.shape) # [1, 512, 512] and [2, 512, 512]
        # print(image)
        suffix = "_1_{}".format(i)
        plt.imshow(image.squeeze(0).numpy(), cmap='gray')
        plt.savefig(os.path.join(sample_train_folder, f"sample_pred_{suffix}.png"))
        # plt.show()
        plt.imshow(gt_mask.squeeze(0).detach().numpy(), cmap="gray")
        plt.savefig(os.path.join(sample_train_folder, f"sample_gt_{suffix}.png"))
        # plt.show()
        x_tensor = image.to(DEVICE).unsqueeze(0)
        pred_mask = model(x_tensor) # [1, 2, 512, 512]
        # print(pred_mask.shape)
        # pred_mask_binary = pred_mask.squeeze(0).detach()
        pred_mask_binary = torch.round(nn.Sigmoid()(pred_mask)) * 255
        plt.imshow(pred_mask_binary.cpu().detach().squeeze(0).squeeze(0).numpy(), cmap="gray")
        plt.savefig(os.path.join(sample_train_folder, f"sample_pred_binary_{suffix}.png"))
        # plt.show()

    sample_val_folder = sample_preds_folder+"\\\\valid_res"
    for i in tqdm(range(len(valid_dataset))):
        image, gt_mask = valid_dataset[i] # image and ground truth from test dataset
        # print(image.shape, gt_mask.shape) # [1, 512, 512] and [2, 512, 512]
        # print(image)
        suffix = "_1_{}".format(i)
        plt.imshow(image.squeeze(0).numpy(), cmap='gray')
        plt.savefig(os.path.join(sample_val_folder, f"sample_pred_{suffix}.png"))
        # plt.show()
        plt.imshow(gt_mask.squeeze(0).detach().numpy(), cmap="gray")
        plt.savefig(os.path.join(sample_val_folder, f"sample_gt_{suffix}.png"))
        # plt.show()
        x_tensor = image.to(DEVICE).unsqueeze(0)
        pred_mask = model(x_tensor) # [1, 2, 512, 512]
        
        # pred_mask_binary = torch.argmax(pred_mask.squeeze(0).detach(), 0)
        pred_mask_binary = torch.round(nn.Sigmoid()(pred_mask)) * 255
        plt.imshow(pred_mask_binary.cpu().detach().squeeze(0).squeeze(0).numpy(), cmap="gray")
        plt.savefig(os.path.join(sample_val_folder, f"sample_pred_binary_{suffix}.png"))


def train_loop_split(model, train_loader, classifier_criterion, criterion, optimizer, valid_loader=None, epochs=30, decay=None):
    global table, class_labels, model_folder, DEVICE
    
    print(f"Using device: {DEVICE}")
    model_name = "model5"
    def sigint_handler(sig, frame):
        if table is not None:
            print("logging to WANDB")
            wandb.log({"Table" : table})
            joblib.dump(model, os.path.join(model_folder, f"{model_name}.pk1"))
            wandb.finish()
        sys.exit(0)

    signal.signal(signal.SIGINT, sigint_handler)

    
    for epoch in range(epochs):
        pbar = tqdm(total = len(train_loader))
        for i, data in enumerate(train_loader):
            pbar.set_description("Progress: {:.2%}".format(i/len(train_loader)))
            inputs, labels = data # (inputs: [batch_size, 1, 512, 512], labels: [batch_size, 1, 512, 512])
            inputs, labels = inputs.to(DEVICE), labels.to(DEVICE)
            train_class_labels = labels.view(labels.shape[0], -1).sum(axis=-1) >= 1 # loss mask

            pred, classifier = model(inputs)
            classifier_loss = classifier_criterion(classifier.squeeze(-1), train_class_labels.to(dtype=torch.float32)).mean()

            #might have to scale the criteria, decide from experiments

            loss = criterion(pred, labels)
            loss += classifier_loss
            loss.backward() # calculate gradients (backpropagation)
            optimizer.step() # update model weights (values for kernels)
            pbar.set_postfix(step=f"Step: {i}", loss=f"Loss: {loss}")
            loss_list.append(loss)
            wandb.log({"loss": loss})
            pbar.update(1)
            pbar.refresh()
        
        epoch_non_empty = False

        for i, data in enumerate(valid_loader):
            valid_inputs, valid_labels = data
            valid_inputs, valid_labels = valid_inputs.to(DEVICE), valid_labels.to(DEVICE)
            valid_class_labels = valid_labels.view(valid_labels.shape[0], -1).sum(axis=-1) >= 1 # loss mask

            valid_pred, valid_classifier = model(valid_inputs)
            valid_classifier_loss = classifier_criterion(valid_classifier.squeeze(-1), valid_class_labels.to(dtype=torch.float32)).mean()

            valid_loss = criterion(valid_pred, valid_labels)
            valid_loss += valid_classifier_loss
            mask_img = wandb.Image(valid_inputs[0].squeeze(0).cpu().numpy(), 
                                    masks = {
                                        "predictions" : {
                            "mask_data" : (torch.round(nn.Sigmoid()(valid_pred[0].squeeze(0))) * 255).cpu().detach().numpy(),
                            "class_labels" : class_labels
                        },
                        "ground_truth" : {
                            "mask_data" : (valid_labels[0].squeeze(0) * 255).cpu().numpy(),
                            "class_labels" : class_labels
                        }}
            )
            table.add_data(f"Epoch {epoch} Step {i}", mask_img)
            wandb.log({"valid_loss": valid_loss})
            uniques = np.unique(torch.round(nn.Sigmoid()(valid_pred[0].squeeze(0))).detach().cpu().numpy())
            if len(uniques) == 2:
                if not epoch_non_empty:
                    epoch_non_empty = True
                    print("UNIQUE OUTPUTS!")
            else:
                epoch_non_empty = False
        if decay is not None: decay.step(valid_loss)
        if epoch % 5 == 0 and table is not None:
                print("logging to WANDB")
                wandb.log({"Table" : table})
                joblib.dump(model, os.path.join(model_folder, f"{model_name}.pk1"))
                wandb.finish()

        print(f"Epoch: {epoch} | Loss: {loss} | Valid Loss: {valid_loss}")
        print(f"Time elapsed: {time.time() - start} seconds")
        temp_name = model_name+"_epoch"+str(epoch)
        joblib.dump(model, os.path.join(model_folder, f"{temp_name}.pk1"))
    print(f"Total time: {time.time() - start} seconds")
    wandb.log({"Table" : table})
    joblib.dump(model, os.path.join(model_folder, f"{model_name}.pk1"))
    wandb.finish()
    try:
        joblib.dump(loss_list, os.path.join(model_folder, "loss_list_1.pkl"))
    except:
        print("Failed to save loss list")

def inference_save_split(model, train_dataset, valid_dataset):
    global DEVICE, model_folder, sample_preds_folder

    sample_train_folder = sample_preds_folder+"//train_res"
    model = joblib.load(os.path.join(model_folder, "model5_epoch17.pk1"))
    model = model.to(DEVICE)
    model.eval()
    for i in tqdm(range(len(train_dataset))):
        image, gt_mask = train_dataset[i] # image and ground truth from test dataset
        # print(image.shape, gt_mask.shape) # [1, 512, 512] and [2, 512, 512]
        # print(image)
        suffix = "_1_{}".format(i)
        plt.imshow(image.squeeze(0).numpy(), cmap='gray')
        plt.savefig(os.path.join(sample_train_folder, f"sample_pred_{suffix}.png"))
        # plt.show()
        plt.imshow(gt_mask.squeeze(0).detach().numpy(), cmap="gray")
        plt.savefig(os.path.join(sample_train_folder, f"sample_gt_{suffix}.png"))
        # plt.show()
        x_tensor = image.to(DEVICE).unsqueeze(0)
        pred_mask = model(x_tensor) # [1, 2, 512, 512]
        # print(pred_mask.shape)
        # pred_mask_binary = pred_mask.squeeze(0).detach()
        pred_mask_binary = torch.round(nn.Sigmoid()(pred_mask)) * 255
        plt.imshow(pred_mask_binary.cpu().detach().squeeze(0).squeeze(0).numpy(), cmap="gray")
        plt.savefig(os.path.join(sample_train_folder, f"sample_pred_binary_{suffix}.png"))
        # plt.show()

    sample_val_folder = sample_preds_folder+"//valid_res"
    for i in tqdm(range(len(valid_dataset))):
        image, gt_mask = valid_dataset[i] # image and ground truth from test dataset
        # print(image.shape, gt_mask.shape) # [1, 512, 512] and [2, 512, 512]
        # print(image)
        suffix = "_1_{}".format(i)
        plt.imshow(image.squeeze(0).numpy(), cmap='gray')
        plt.savefig(os.path.join(sample_val_folder, f"sample_pred_{suffix}.png"))
        # plt.show()
        plt.imshow(gt_mask.squeeze(0).detach().numpy(), cmap="gray")
        plt.savefig(os.path.join(sample_val_folder, f"sample_gt_{suffix}.png"))
        # plt.show()
        x_tensor = image.to(DEVICE).unsqueeze(0)
        pred_mask = model(x_tensor) # [1, 2, 512, 512]
        
        # pred_mask_binary = torch.argmax(pred_mask.squeeze(0).detach(), 0)
        pred_mask_binary = torch.round(nn.Sigmoid()(pred_mask)) * 255
        plt.imshow(pred_mask_binary.cpu().detach().squeeze(0).squeeze(0).numpy(), cmap="gray")
        plt.savefig(os.path.join(sample_val_folder, f"sample_pred_binary_{suffix}.png"))


def setup_wandb(epochs, lr):
    global table, class_labels
    WANDB_API_KEY = "42a2147c44b602654473783bde1ecd15579cc313"
    os.environ["WANDB_API_KEY"] = WANDB_API_KEY


    # start a new wandb run to track this script
    wandb.init(
        # set the wandb project where this run will be logged
        project="celegans",
        entity="mishaalkandapath",
        
        # track hyperparameters and run metadata
        config={
        "learning_rate": lr,
        "epochs": epochs,
        }
    )
    class_labels = {
        0: "background",
        1: "gapjunction",
    }

    table = wandb.Table(columns=['ID', 'Image'])


if __name__ == "__main__":
    import argparse

    parser = argparse.ArgumentParser()
    parser.add_argument("--batch_size", default=16, type=int)
    parser.add_argument("--aug", action="store_true")
    parser.add_argument("--seed", action="store_true")
    parser.add_argument("--model_name", default=None, type=str)
    parser.add_argument("--infer", action="store_true")
    parser.add_argument("--cpu", action="store_true")
<<<<<<< HEAD
    parser.add_argument("--mask_neurons", action="store_true")
=======
    parser.add_argument("--dataset", default=None, type=str)
    parser.add_argument("--split", action="store_true")

>>>>>>> a2a6bc43

    args = parser.parse_args()

    if args.seed:
        SEED = 12
        np.random.seed(SEED)
        random.seed(SEED)
        torch.cuda.manual_seed(SEED)
        torch.manual_seed(SEED)
        os.environ["PYTHONHASHSEED"] = str(SEED)

    batch_size = args.batch_size

<<<<<<< HEAD
    train_dataset, valid_dataset = make_dataset_new(args.aug, neuron_mask=args.mask_neurons) if args.new else make_dataset_old(args.aug)
=======
    
    if args.dataset is not None:
        train_dir, train_segs = (DATASETS[args.dataset])
        train_dataset, valid_dataset =  make_dataset_new(train_dir, train_segs, aug=args.aug)
    else: make_dataset_old(args.aug)

>>>>>>> a2a6bc43


    if args.dataset is None: print("----WARNING: RUNNING OLD DATASET----")

    #set the model and results path
    model_folder += args.dataset+"/"
    sample_preds_folder += args.dataset + "/"

    train_loader = DataLoader(train_dataset, batch_size=batch_size, shuffle=True, num_workers=8)
    valid_loader = DataLoader(valid_dataset, batch_size=16, shuffle=False, num_workers=4)
    print("Data loaders created.")

    DEVICE = torch.device("cuda") if torch.cuda.is_available() or not args.cpu else torch.device("cpu")

    if args.model_name is None: model = UNet().to(DEVICE) if not args.split else SplitUNet().to(DEVICE)
    else: model = joblib.load(os.path.join(model_folder, args.model_name)) # load model

    if not args.infer:

<<<<<<< HEAD
        print("MASKING NEURONS IS SET TO {}".format(args.mask_neurons))

        #calc focal weighting:
        smushed_labels = None
        if args.mask_neurons: nm = None
        for i in tqdm(range(len(train_dataset))):
            if smushed_labels is None: smushed_labels = train_dataset[i][1].to(torch.int64)
            else: smushed_labels = torch.concat([smushed_labels, train_dataset[i][1].to(torch.int64)])
            if args.mask_neurons and nm is None: nm = torch.Tensor(train_dataset[i][2])
            elif args.mask_neurons: nm = torch.concat([nm,  torch.Tensor(train_dataset[i][2])])
        torch.save(smushed_labels, "smushed.pt")
        torch.save(nm, "nm.pt")
        print(nm.dtype)
        smushed_labels = smushed_labels.flatten() if not args.mask_neurons else smushed_labels.flatten()[nm.flatten()]
        class_counts = torch.bincount(smushed_labels)
        total_samples = len(train_dataset) * 512 * 512
        w1, w2 = 1/(class_counts[0]/total_samples), 1/(class_counts[1]/total_samples)
        cls_weights = torch.Tensor([w1, w2/2])
        print(cls_weights)
=======
        print("Current dataset {}".format(args.dataset))

        if args.dataset != "tiny":

            #calc focal weighting:
            smushed_labels = None
            for i in tqdm(range(len(train_dataset))):
                if smushed_labels is None: smushed_labels = train_dataset[i][1].to(torch.int64)
                else: smushed_labels = torch.concat([smushed_labels, train_dataset[i][1].to(torch.int64)])
            class_counts = torch.bincount(smushed_labels.flatten())
            total_samples = len(train_dataset) * 512 * 512
            w1, w2 = 1/(class_counts[0]/total_samples), 1/(class_counts[1]/total_samples)
            cls_weights = torch.Tensor([w1, w2/2])
            print(cls_weights)
        else:
            cls_weights = cls_weights = torch.Tensor([1, 90])
            print(cls_weights)
>>>>>>> a2a6bc43

        #init oprtimizers
        criterion = FocalLoss(alpha=cls_weights, device=DEVICE)#torch.nn.BCEWithLogitsLoss()
        optimizer = torch.optim.Adam(model.parameters(),lr=0.001)
        decayed_lr = torch.optim.lr_scheduler.ReduceLROnPlateau(optimizer, patience=5)
        loss_list = [] 

        if args.split:
            classifier_criterion = torch.nn.BCEWithLogitsLoss()
        

        setup_wandb(30, 0.001)

        print("Starting training...")
        start = time.time()

        if not args.split:
            train_loop(model, train_loader, criterion, optimizer, valid_loader, epochs=30)
        else:
            train_loop_split(model, train_loader, criterion, classifier_criterion, optimizer, valid_loader, epochs=30)
            
    else:

        if not args.split:
            inference_save(model, train_dataset, valid_dataset)
        else:
            inference_save_split(model, train_dataset, valid_dataset)

<|MERGE_RESOLUTION|>--- conflicted
+++ resolved
@@ -32,21 +32,14 @@
 model_folder = r"/home/mishaalk/scratch/gapjunc/models/"
 sample_preds_folder = r"/home/mishaalk/scratch/gapjunc/results/"
 table, class_labels = None, None #wandb stuff
-<<<<<<< HEAD
-                
-def make_dataset_new(aug=False, neuron_mask=False):
-    x_new_dir = r"E:\\Mishaal\\sem_dauer_2\\jnc_only_dataset\\imgs"
-    y_new_dir = r"E:\\Mishaal\\sem_dauer_2\\jnc_only_dataset\\gts"
-=======
->>>>>>> a2a6bc43
 
 DATASETS = {
-    "new": (r"/home/mishaalk/scratch/gapjunc/train_datasets/jnc_only_dataset/imgs", r"/home/mishaalk/scratch/gapjunc/train_datasets/jnc_only_dataset/gts"), 
+    "new": (r"E:\\Mishaal\\sem_dauer_2\\jnc_only_dataset\\imgs", r"E:\\Mishaal\\sem_dauer_2\\jnc_only_dataset\\gts"), 
     "erased": (r"/home/mishaalk/scratch/gapjunc/train_datasets/erased_neurons/imgs", r"/home/mishaalk/scratch/gapjunc/train_datasets/erased_neurons/gts"), 
     "tiny": (r"/home/mishaalk/scratch/gapjunc/train_datasets/tiny_jnc_only/imgs", r"/home/mishaalk/scratch/gapjunc/train_datasets/tiny_jnc_only/gts")
 }
                 
-def make_dataset_new(x_new_dir, y_new_dir, aug=False):
+def make_dataset_new(x_new_dir, y_new_dir, aug=False, neuron_mask=False):
     height, width = cv2.imread(os.path.join(x_new_dir, os.listdir(x_new_dir)[0])).shape[:2]
 
     # Get train and val dataset instances
@@ -116,17 +109,12 @@
 
     signal.signal(signal.SIGINT, sigint_handler)
 
-    pbar = tqdm(range(epochs))
 
     for epoch in range(epochs):
+        pbar = tqdm(total=len(train_loader))
         for i, data in enumerate(train_loader):
-<<<<<<< HEAD
-            print("Progress: {:.2%}".format(i/len(train_loader)))
-            inputs, labels, neuron_mask = data # (inputs: [batch_size, 1, 512, 512], labels: [batch_size, 1, 512, 512])
-=======
             pbar.set_description("Progress: {:.2%}".format(i/len(train_loader)))
             inputs, labels = data # (inputs: [batch_size, 1, 512, 512], labels: [batch_size, 1, 512, 512])
->>>>>>> a2a6bc43
             inputs, labels = inputs.to(DEVICE), labels.to(DEVICE)
             if neuron_mask: neuron_mask = neuron_mask.to(DEVICE)
             pred = model(inputs)
@@ -137,7 +125,9 @@
             pbar.set_postfix(step = f"Step: {i}", loss = f"Loss: {loss}")
             loss_list.append(loss)
             wandb.log({"loss": loss})
-        
+            pbar.update(1)
+            pbar.refresh()
+                    
         epoch_non_empty = False
 
         for i, data in enumerate(valid_loader):
@@ -409,13 +399,10 @@
     parser.add_argument("--model_name", default=None, type=str)
     parser.add_argument("--infer", action="store_true")
     parser.add_argument("--cpu", action="store_true")
-<<<<<<< HEAD
     parser.add_argument("--mask_neurons", action="store_true")
-=======
     parser.add_argument("--dataset", default=None, type=str)
     parser.add_argument("--split", action="store_true")
 
->>>>>>> a2a6bc43
 
     args = parser.parse_args()
 
@@ -429,16 +416,12 @@
 
     batch_size = args.batch_size
 
-<<<<<<< HEAD
-    train_dataset, valid_dataset = make_dataset_new(args.aug, neuron_mask=args.mask_neurons) if args.new else make_dataset_old(args.aug)
-=======
     
     if args.dataset is not None:
         train_dir, train_segs = (DATASETS[args.dataset])
-        train_dataset, valid_dataset =  make_dataset_new(train_dir, train_segs, aug=args.aug)
+        train_dataset, valid_dataset =  make_dataset_new(train_dir, train_segs, aug=args.aug,neuron_mask=args.mask_neurons)
     else: make_dataset_old(args.aug)
 
->>>>>>> a2a6bc43
 
 
     if args.dataset is None: print("----WARNING: RUNNING OLD DATASET----")
@@ -458,36 +441,22 @@
 
     if not args.infer:
 
-<<<<<<< HEAD
-        print("MASKING NEURONS IS SET TO {}".format(args.mask_neurons))
-
-        #calc focal weighting:
-        smushed_labels = None
-        if args.mask_neurons: nm = None
-        for i in tqdm(range(len(train_dataset))):
-            if smushed_labels is None: smushed_labels = train_dataset[i][1].to(torch.int64)
-            else: smushed_labels = torch.concat([smushed_labels, train_dataset[i][1].to(torch.int64)])
-            if args.mask_neurons and nm is None: nm = torch.Tensor(train_dataset[i][2])
-            elif args.mask_neurons: nm = torch.concat([nm,  torch.Tensor(train_dataset[i][2])])
-        torch.save(smushed_labels, "smushed.pt")
-        torch.save(nm, "nm.pt")
-        print(nm.dtype)
-        smushed_labels = smushed_labels.flatten() if not args.mask_neurons else smushed_labels.flatten()[nm.flatten()]
-        class_counts = torch.bincount(smushed_labels)
-        total_samples = len(train_dataset) * 512 * 512
-        w1, w2 = 1/(class_counts[0]/total_samples), 1/(class_counts[1]/total_samples)
-        cls_weights = torch.Tensor([w1, w2/2])
-        print(cls_weights)
-=======
         print("Current dataset {}".format(args.dataset))
 
         if args.dataset != "tiny":
+            print("MASKING NEURONS IS SET TO {}".format(args.mask_neurons))
 
             #calc focal weighting:
             smushed_labels = None
             for i in tqdm(range(len(train_dataset))):
                 if smushed_labels is None: smushed_labels = train_dataset[i][1].to(torch.int64)
                 else: smushed_labels = torch.concat([smushed_labels, train_dataset[i][1].to(torch.int64)])
+
+            torch.save(smushed_labels, "smushed.pt")
+            torch.save(nm, "nm.pt")
+            print(nm.dtype)
+            smushed_labels = smushed_labels.flatten() if not args.mask_neurons else smushed_labels.flatten()[nm.flatten()]
+
             class_counts = torch.bincount(smushed_labels.flatten())
             total_samples = len(train_dataset) * 512 * 512
             w1, w2 = 1/(class_counts[0]/total_samples), 1/(class_counts[1]/total_samples)
@@ -496,7 +465,6 @@
         else:
             cls_weights = cls_weights = torch.Tensor([1, 90])
             print(cls_weights)
->>>>>>> a2a6bc43
 
         #init oprtimizers
         criterion = FocalLoss(alpha=cls_weights, device=DEVICE)#torch.nn.BCEWithLogitsLoss()
